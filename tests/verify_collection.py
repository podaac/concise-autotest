import json
import logging
import os
import pathlib
import shutil
from typing import List, Dict

import cf_xarray as cfxr
import harmony
import netCDF4
import numpy as np
import podaac.subsetter.subset
import unittest
import pytest
import requests
import xarray
from urllib.parse import unquote 

from requests.auth import HTTPBasicAuth

import cmr

VALID_LATITUDE_VARIABLE_NAMES = ['lat', 'latitude']
VALID_LONGITUDE_VARIABLE_NAMES = ['lon', 'longitude']

assert cfxr, "cf_xarray adds extensions to xarray on import"
GROUP_DELIM = '__'

@pytest.fixture(scope="session")
def env(pytestconfig):
    return pytestconfig.getoption("env")


@pytest.fixture(scope="session")
def cmr_mode(env):
    if env == 'uat':
        return cmr.CMR_UAT
    else:
        return cmr.CMR_OPS


@pytest.fixture(scope="session")
def harmony_env(env):
    if env == 'uat':
        return harmony.config.Environment.UAT
    else:
        return harmony.config.Environment.PROD


@pytest.fixture(scope="session")
def request_session():
    with requests.Session() as s:
        s.headers.update({'User-agent': 'l2ss-py-autotest'})
        yield s


@pytest.fixture(scope="session")
def bearer_token(env: str, request_session: requests.Session) -> str:
    tokens = []
    headers: dict = {'Accept': 'application/json'}
    url: str = f"https://{'uat.' if env == 'uat' else ''}urs.earthdata.nasa.gov/api/users"

    # First just try to get a token that already exists
    try:
        resp = request_session.get(url + "/tokens", headers=headers,
                                   auth=HTTPBasicAuth(os.environ['CMR_USER'], os.environ['CMR_PASS']))
        response_content = json.loads(resp.content)

        for x in response_content:
            tokens.append(x['access_token'])

    except:  # noqa E722
        logging.warning("Error getting the token - check user name and password", exc_info=True)

    # No tokens exist, try to create one
    if not tokens:
        try:
            resp = request_session.post(url + "/token", headers=headers,
                                        auth=HTTPBasicAuth(os.environ['CMR_USER'], os.environ['CMR_PASS']))
            response_content: dict = json.loads(resp.content)
            tokens.append(response_content['access_token'])
        except:  # noqa E722
            logging.warning("Error getting the token - check user name and password", exc_info=True)

    # If still no token, then we can't do anything
    if not tokens:
        pytest.skip("Unable to get bearer token from EDL")

    return next(iter(tokens))


@pytest.fixture(scope="function")
def granule_json(collection_concept_id: str, cmr_mode: str, bearer_token: str, request_session) -> dict:
    '''
    This fixture defines the strategy used for picking a granule from a collection for testing

    Parameters
    ----------
    collection_concept_id
    cmr_mode
    bearer_token

    Returns
    -------
    umm_json for selected granule
    '''
    cmr_url = f"{cmr_mode}granules.umm_json?collection_concept_id={collection_concept_id}&sort_key=-start_date&page_size=1"

    response_json = request_session.get(cmr_url, headers={'Authorization': f'Bearer {bearer_token}'}).json()

    if 'items' in response_json and len(response_json['items']) > 0:
        return response_json['items'][0]
    elif cmr_mode == cmr.CMR_UAT:
        pytest.skip(f"No granules found for UAT collection {collection_concept_id}. CMR search used was {cmr_url}")
    elif cmr_mode == cmr.CMR_OPS:
        pytest.fail(f"No granules found for OPS collection {collection_concept_id}. CMR search used was {cmr_url}")


@pytest.fixture(scope="function")
def original_granule_localpath(granule_json: dict, tmp_path, bearer_token: str,
                               request_session: requests.Session) -> pathlib.Path:
    urls = granule_json['umm']['RelatedUrls']

    def download_file(url):
        local_filename = tmp_path.joinpath(f"{granule_json['meta']['concept-id']}_original_granule.nc")
        response = request_session.get(url, headers={'Authorization': f'Bearer {bearer_token}'}, stream=True)
        with open(local_filename, 'wb') as f:
            shutil.copyfileobj(response.raw, f)
        return local_filename

    granule_url = None
    for x in urls:
        if x.get('Type') == "GET DATA" and x.get('Subtype') in [None, 'DIRECT DOWNLOAD'] and '.bin' not in x.get('URL'):
            granule_url = x.get('URL')

    if granule_url:
        return download_file(granule_url)
    else:
        pytest.skip(f"Unable to find download URL for {granule_json['meta']['concept-id']}")


@pytest.fixture(scope="function")
def collection_variables(cmr_mode, collection_concept_id, env, bearer_token):
    collection_query = cmr.queries.CollectionQuery(mode=cmr_mode)
    variable_query = cmr.queries.VariableQuery(mode=cmr_mode)

    collection_res = collection_query.concept_id(collection_concept_id).token(bearer_token).get()[0]
    collection_associations = collection_res.get("associations")
    variable_concept_ids = collection_associations.get("variables")

    if variable_concept_ids is None and env == 'uat':
        pytest.skip('There are no umm-v associated with this collection in UAT')

    variables = []
    for i in range(0, len(variable_concept_ids), 40):
        variables_items = variable_query \
            .concept_id(variable_concept_ids[i:i + 40]) \
            .token(bearer_token) \
            .format('umm_json') \
            .get_all()
        variables.extend(json.loads(variables_items[0]).get('items'))

    return variables


def get_bounding_box(granule_umm_json):
    # Find Bounding box for granule
    try:

        longitude_list = []
        latitude_list = []
        polygons = granule_umm_json['umm']['SpatialExtent']['HorizontalSpatialDomain']['Geometry'].get(
            'GPolygons')
        lines = granule_umm_json['umm']['SpatialExtent']['HorizontalSpatialDomain']['Geometry'].get('Lines')
        if polygons:
            for polygon in polygons:
                points = polygon['Boundary']['Points']
                for point in points:
                    longitude_list.append(point.get('Longitude'))
                    latitude_list.append(point.get('Latitude'))
                break
        elif lines:
            points = lines[0].get('Points')
            for point in points:
                longitude_list.append(point.get('Longitude'))
                latitude_list.append(point.get('Latitude'))

        if not longitude_list or not latitude_list:  # Check if either list is empty
            raise ValueError("Empty longitude or latitude list")

        north = max(latitude_list)
        south = min(latitude_list)
        west = min(longitude_list)
        east = max(longitude_list)

    except (KeyError, ValueError):

        bounding_box = granule_umm_json['umm']['SpatialExtent']['HorizontalSpatialDomain']['Geometry'][
            'BoundingRectangles'][0]

        north = bounding_box.get('NorthBoundingCoordinate')
        south = bounding_box.get('SouthBoundingCoordinate')
        west = bounding_box.get('WestBoundingCoordinate')
        east = bounding_box.get('EastBoundingCoordinate')

    return north, south, east, west


def get_coordinate_vars_from_umm(collection_variable_list: List[Dict]):
    lon_var, lat_var, time_var = {}, {}, {}
    for var in collection_variable_list:
        if 'VariableSubType' in var['umm']:
            var_subtype = var.get('umm').get('VariableSubType')
            if var_subtype == "LONGITUDE":
                lon_var = var
            if var_subtype == "LATITUDE":
                lat_var = var
            if var_subtype == "TIME":
                time_var = var

    return lat_var, lon_var, time_var


def get_science_vars(collection_variable_list: List[Dict]):
    science_vars = []
    for var in collection_variable_list:
        if 'VariableType' in var['umm'] and 'SCIENCE_VARIABLE' == var['umm']['VariableType']:
            science_vars.append(var)
    return science_vars


def get_variable_name_from_umm_json(variable_umm_json) -> str:
    if 'umm' in variable_umm_json and 'Name' in variable_umm_json['umm']:
        name = variable_umm_json['umm']['Name']

        return "/".join(name.strip("/").split('/')[1:]) if '/' in name else name

    return ""


def create_smaller_bounding_box(east, west, north, south, scale_factor):
    """
    Create a smaller bounding box from the given east, west, north, and south values.

    Parameters:
    - east (float): Easternmost longitude.
    - west (float): Westernmost longitude.
    - north (float): Northernmost latitude.
    - south (float): Southernmost latitude.
    - scale_factor (float): Scale factor to determine the size of the smaller bounding box.

    Returns:
    - smaller_bounding_box (tuple): (east, west, north, south) of the smaller bounding box.
    """

    # Validate input
    if east <= west or north <= south:
        raise ValueError("Invalid input values for longitude or latitude.")

    # Calculate the center of the original bounding box
    center_lon = (east + west) / 2
    center_lat = (north + south) / 2

    # Calculate the new coordinates for the smaller bounding box
    smaller_east = (east - center_lon) * scale_factor + center_lon
    smaller_west = (west - center_lon) * scale_factor + center_lon
    smaller_north = (north - center_lat) * scale_factor + center_lat
    smaller_south = (south - center_lat) * scale_factor + center_lat

    return smaller_east, smaller_west, smaller_north, smaller_south


def get_lat_lon_var_names(dataset: xarray.Dataset, file_to_subset: str, collection_variable_list: List[Dict]):
    # Try getting it from UMM-Var first
    lat_var_json, lon_var_json, _ = get_coordinate_vars_from_umm(collection_variable_list)
    lat_var_name = get_variable_name_from_umm_json(lat_var_json)
    lon_var_name = get_variable_name_from_umm_json(lon_var_json)

    if lat_var_name and lon_var_name:
        return lat_var_name, lon_var_name

    logging.warning("Unable to find lat/lon vars in UMM-Var")

    # If that doesn't work, try using cf-xarray to infer lat/lon variable names
    try:
        latitude = [lat for lat in dataset.cf.coordinates['latitude']
                         if lat.lower() in VALID_LATITUDE_VARIABLE_NAMES][0]
        longitude = [lon for lon in dataset.cf.coordinates['longitude']
                         if lon.lower() in VALID_LONGITUDE_VARIABLE_NAMES][0]
        return latitude, longitude
    except:
        logging.warning("Unable to find lat/lon vars using cf_xarray")

    # If that still doesn't work, try using l2ss-py directly
    try:
        # file not able to be flattened unless locally downloaded
        shutil.copy(file_to_subset, 'my_copy_file.nc')
        nc_dataset = netCDF4.Dataset('my_copy_file.nc', mode='r+')
        # flatten the dataset
        nc_dataset_flattened = podaac.subsetter.group_handling.transform_grouped_dataset(nc_dataset, 'my_copy_file.nc')

        args = {
                'decode_coords': False,
                'mask_and_scale': False,
                'decode_times': False
                }
        
        with xarray.open_dataset(
            xarray.backends.NetCDF4DataStore(nc_dataset_flattened),
            **args
            ) as flat_dataset:
                # use l2ss-py to find lat and lon names
                lat_var_names, lon_var_names = podaac.subsetter.subset.compute_coordinate_variable_names(flat_dataset)

        os.remove('my_copy_file.nc')
        if lat_var_names and lon_var_names:
            lat_var_name = lat_var_names.split('__')[-1] if isinstance(lat_var_names, str) else lat_var_names[0].split('__')[-1]
            lon_var_name = lon_var_names.split('__')[-1] if isinstance(lon_var_names, str) else lon_var_names[0].split('__')[-1]
            return lat_var_name, lon_var_name
        
    except ValueError:
        logging.warning("Unable to find lat/lon vars using l2ss-py")

    # Still no dice, try using the 'units' variable attribute
    for coord_name, coord in dataset.coords.items():
        if 'units' not in coord.attrs:
            continue
        if coord.attrs['units'] == 'degrees_north' and lat_var_name is None:
            lat_var_name = coord_name
        if coord.attrs['units'] == 'degrees_east' and lon_var_name is None:
            lon_var_name = coord_name
    if lat_var_name and lon_var_name:
        return lat_var_name, lon_var_name
    else:
        logging.warning("Unable to find lat/lon vars using 'units' attribute")

    # Out of options, fail the test because we couldn't determine lat/lon variables
    pytest.fail(f"Unable to find latitude and longitude variables.")


def verify_dims(merged_group, origin_group, both_merged):
    for dim in origin_group.dimensions:
        if both_merged:
            unittest.TestCase().assertEqual(merged_group.dimensions[dim].size, origin_group.dimensions[dim].size)
        else:
            unittest.TestCase().assertGreaterEqual(merged_group.dimensions[dim].size, origin_group.dimensions[dim].size)


<<<<<<< HEAD
def verify_attrs(merged_obj, origin_obj, both_merged):
    ignore_attributes = [
        'request-bounding-box', 'request-bounding-box-description', 'PODAAC-dataset-shortname',
        'PODAAC-persistent-ID', 'time_coverage_end', 'time_coverage_start'
    ]
=======
    # Build harmony request
    harmony_client = harmony.Client(env=harmony_env, token=bearer_token)
    request_bbox = harmony.BBox(w=west, s=south, e=east, n=north)
    request_collection = harmony.Collection(id=collection_concept_id)
    harmony_request = harmony.Request(collection=request_collection, spatial=request_bbox,
                                      granule_id=[granule_json['meta']['concept-id']])
    logging.info("Sending harmony request %s", unquote(harmony_client.request_as_url(harmony_request)))

    # Submit harmony request and download result
    job_id = harmony_client.submit(harmony_request)
    logging.info("Submitted harmony job %s", job_id)
    harmony_client.wait_for_processing(job_id, show_progress=True)
    subsetted_filepath = None
    for filename in [file_future.result()
                     for file_future
                     in harmony_client.download_all(job_id, directory=f'{tmp_path}', overwrite=True)]:
        logging.info(f'Downloaded: %s', filename)
        subsetted_filepath = pathlib.Path(filename)

    # Verify spatial subset worked
    subsetted_ds = xarray.open_dataset(subsetted_filepath, decode_times=False)
    group = None
    # Try to read group in file
    lat_var_name, lon_var_name = get_lat_lon_var_names(subsetted_ds, subsetted_filepath, collection_variables)
    lat_var_name = lat_var_name.split('/')[-1]
    lon_var_name = lon_var_name.split('/')[-1]

    with netCDF4.Dataset(subsetted_filepath) as f:
        group_list = []
        def group_walk(groups, nc_d, current_group):
            global subsetted_ds_new
            subsetted_ds_new = None
            # check if the top group has lat or lon variable
            if lat_var_name in list(nc_d.variables.keys()):
                subsetted_ds_new = subsetted_ds
            else:
                # if not then we'll need to keep track of the group layers
                group_list.append(current_group)

            # loop through the groups in the current layer
            for g in groups:
                # end the loop if we've already found latitude
                if subsetted_ds_new:
                    break
                # check if the groups have latitude, define the dataset and end the loop if found
                if lat_var_name in list(nc_d.groups[g].variables.keys()):
                    group_list.append(g)
                    g = '/'.join(group_list)
                    subsetted_ds_new = xarray.open_dataset(subsetted_filepath, group=g, decode_times=False)
                    break
                # recall the function on a group that has groups in it and didn't find latitude
                # this is going 'deeper' into the groups
                if len(list(nc_d.groups[g].groups.keys())) > 0:
                    group_walk(nc_d.groups[g].groups, nc_d.groups[g], g)
                else:
                    continue

        group_walk(f.groups, f, '')

    assert lat_var_name and lon_var_name

    var_ds = None
    msk = None

    if science_vars := get_science_vars(collection_variables):
        for idx, value in enumerate(science_vars):
            science_var_name = science_vars[idx]['umm']['Name']
            try:
                var_ds = subsetted_ds_new[science_var_name]
                msk = np.logical_not(np.isnan(var_ds.data.squeeze()))
                break
            except Exception:
                try:
                    # if the variable couldn't be found because the name includes a group, e.g.,
                    # `geolocation/relative_azimuth_angle`,
                    # then try to access the variable after removing the group name.
                    var_ds = subsetted_ds_new[science_var_name.rsplit("/", 1)[-1]]
                    msk = np.logical_not(np.isnan(var_ds.data.squeeze()))
                    break
                except Exception:
                    var_ds = None
                    msk = None

        if var_ds is None and msk is None:
            pytest.fail(f"Unable to find variable from umm-v to use as science variable.")
>>>>>>> 51165811

    merged_attrs = merged_obj.ncattrs()
    origin_attrs = origin_obj.ncattrs()

    for attr in origin_attrs:
        if attr in ignore_attributes:
            # Skip attributes which are present in the Java implementation,
            # but not (currently) present in the Python implementation
            continue

        if not both_merged and attr not in merged_attrs:
            # Skip attributes which are not present in both merged and origin.
            # This is normal operation as some attributes may be omited b/c
            # they're inconsistent between granules
            continue

        merged_attr = merged_obj.getncattr(attr)
        if both_merged and isinstance(merged_attr, int):
            # Skip integer values - the Java implementation seems to omit
            # these values due to its internal handling of all values as
            # Strings
            continue

        origin_attr = origin_obj.getncattr(attr)
        if isinstance(origin_attr, np.ndarray):
            unittest.TestCase().assertTrue(np.array_equal(merged_attr, origin_attr))
        else:
            if attr != "history_json":
                unittest.TestCase().assertEqual(merged_attr, origin_attr)


def verify_variables(merged_group, origin_group, subset_index, both_merged):
    for var in origin_group.variables:
        merged_var = merged_group.variables[var]
        origin_var = origin_group.variables[var]

        verify_attrs(merged_var, origin_var, both_merged)

        if both_merged:
            # both groups require subset indexes
            merged_data = merged_var[subset_index[0]]
            origin_data = origin_var[subset_index[1]]
        else:
            # merged group requires a subset index
            merged_data = np.resize(merged_var[subset_index], origin_var.shape)
            origin_data = origin_var

        equal_nan = True
        if merged_data.dtype.kind == 'S':
            equal_nan = False

        # verify variable data
        if isinstance(origin_data, str):
            unittest.TestCase().assertEqual(merged_data, origin_data)
        else:
            unittest.TestCase().assertTrue(np.array_equal(merged_data, origin_data, equal_nan=equal_nan))


def verify_groups(merged_group, origin_group, subset_index, file=None, both_merged=False):
    if file:
        logging.info("verifying groups ....." + file)

    verify_dims(merged_group, origin_group, both_merged)
    verify_attrs(merged_group, origin_group, both_merged)
    verify_variables(merged_group, origin_group, subset_index, both_merged)

    for child_group in origin_group.groups:
        merged_subgroup = merged_group[child_group]
        origin_subgroup = origin_group[child_group]
        verify_groups(merged_subgroup, origin_subgroup, subset_index, both_merged=both_merged)


def download_file(url, local_path, headers):
    response = requests.get(url, stream=True, headers=headers)
    if response.status_code == 200:
        with open(local_path, 'wb') as file:
            for chunk in response.iter_content(chunk_size=8192):
                file.write(chunk)
        logging.info("Original File downloaded successfully. " + local_path)
    else:
        logging.info(f"Failed to download the file. Status code: {response.status_code}")


@pytest.mark.timeout(600)
def test_concatenate(collection_concept_id, harmony_env, bearer_token):

    max_results = 2

    harmony_client = harmony.Client(env=harmony_env, token=bearer_token)
    collection = harmony.Collection(id=collection_concept_id)

    request = harmony.Request(
        collection=collection,
        concatenate=True,
        max_results=max_results,
        skip_preview=True,
        format="application/x-netcdf4",
    )

    request.is_valid()

    logging.info("Sending harmony request %s", harmony_client.request_as_url(request))

    job1_id = harmony_client.submit(request)

    logging.info(f'\n{job1_id}')

    logging.info(harmony_client.status(job1_id))

    logging.info('\nWaiting for the job to finish')

    results = harmony_client.result_json(job1_id)

    logging.info('\nDownloading results:')

    futures = harmony_client.download_all(job1_id)
    file_names = [f.result() for f in futures]
    logging.info('\nDone downloading.')

    filename = file_names[0]

    # Handle time dimension and variables dropping
    merge_dataset = netCDF4.Dataset(filename, 'r')

    headers = {
        "Authorization": f"Bearer {bearer_token}"
    }

    original_files = merge_dataset.variables['subset_files']
    history_json = json.loads(merge_dataset.history_json)
    assert len(original_files) == max_results

    for url in history_json[0].get("derived_from"):
        local_file_name = os.path.basename(url)
        download_file(url, local_file_name, headers)

    for i, file in enumerate(original_files):
        origin_dataset = netCDF4.Dataset(file)
        verify_groups(merge_dataset, origin_dataset, i, file=file)<|MERGE_RESOLUTION|>--- conflicted
+++ resolved
@@ -346,99 +346,11 @@
             unittest.TestCase().assertGreaterEqual(merged_group.dimensions[dim].size, origin_group.dimensions[dim].size)
 
 
-<<<<<<< HEAD
 def verify_attrs(merged_obj, origin_obj, both_merged):
     ignore_attributes = [
         'request-bounding-box', 'request-bounding-box-description', 'PODAAC-dataset-shortname',
         'PODAAC-persistent-ID', 'time_coverage_end', 'time_coverage_start'
     ]
-=======
-    # Build harmony request
-    harmony_client = harmony.Client(env=harmony_env, token=bearer_token)
-    request_bbox = harmony.BBox(w=west, s=south, e=east, n=north)
-    request_collection = harmony.Collection(id=collection_concept_id)
-    harmony_request = harmony.Request(collection=request_collection, spatial=request_bbox,
-                                      granule_id=[granule_json['meta']['concept-id']])
-    logging.info("Sending harmony request %s", unquote(harmony_client.request_as_url(harmony_request)))
-
-    # Submit harmony request and download result
-    job_id = harmony_client.submit(harmony_request)
-    logging.info("Submitted harmony job %s", job_id)
-    harmony_client.wait_for_processing(job_id, show_progress=True)
-    subsetted_filepath = None
-    for filename in [file_future.result()
-                     for file_future
-                     in harmony_client.download_all(job_id, directory=f'{tmp_path}', overwrite=True)]:
-        logging.info(f'Downloaded: %s', filename)
-        subsetted_filepath = pathlib.Path(filename)
-
-    # Verify spatial subset worked
-    subsetted_ds = xarray.open_dataset(subsetted_filepath, decode_times=False)
-    group = None
-    # Try to read group in file
-    lat_var_name, lon_var_name = get_lat_lon_var_names(subsetted_ds, subsetted_filepath, collection_variables)
-    lat_var_name = lat_var_name.split('/')[-1]
-    lon_var_name = lon_var_name.split('/')[-1]
-
-    with netCDF4.Dataset(subsetted_filepath) as f:
-        group_list = []
-        def group_walk(groups, nc_d, current_group):
-            global subsetted_ds_new
-            subsetted_ds_new = None
-            # check if the top group has lat or lon variable
-            if lat_var_name in list(nc_d.variables.keys()):
-                subsetted_ds_new = subsetted_ds
-            else:
-                # if not then we'll need to keep track of the group layers
-                group_list.append(current_group)
-
-            # loop through the groups in the current layer
-            for g in groups:
-                # end the loop if we've already found latitude
-                if subsetted_ds_new:
-                    break
-                # check if the groups have latitude, define the dataset and end the loop if found
-                if lat_var_name in list(nc_d.groups[g].variables.keys()):
-                    group_list.append(g)
-                    g = '/'.join(group_list)
-                    subsetted_ds_new = xarray.open_dataset(subsetted_filepath, group=g, decode_times=False)
-                    break
-                # recall the function on a group that has groups in it and didn't find latitude
-                # this is going 'deeper' into the groups
-                if len(list(nc_d.groups[g].groups.keys())) > 0:
-                    group_walk(nc_d.groups[g].groups, nc_d.groups[g], g)
-                else:
-                    continue
-
-        group_walk(f.groups, f, '')
-
-    assert lat_var_name and lon_var_name
-
-    var_ds = None
-    msk = None
-
-    if science_vars := get_science_vars(collection_variables):
-        for idx, value in enumerate(science_vars):
-            science_var_name = science_vars[idx]['umm']['Name']
-            try:
-                var_ds = subsetted_ds_new[science_var_name]
-                msk = np.logical_not(np.isnan(var_ds.data.squeeze()))
-                break
-            except Exception:
-                try:
-                    # if the variable couldn't be found because the name includes a group, e.g.,
-                    # `geolocation/relative_azimuth_angle`,
-                    # then try to access the variable after removing the group name.
-                    var_ds = subsetted_ds_new[science_var_name.rsplit("/", 1)[-1]]
-                    msk = np.logical_not(np.isnan(var_ds.data.squeeze()))
-                    break
-                except Exception:
-                    var_ds = None
-                    msk = None
-
-        if var_ds is None and msk is None:
-            pytest.fail(f"Unable to find variable from umm-v to use as science variable.")
->>>>>>> 51165811
 
     merged_attrs = merged_obj.ncattrs()
     origin_attrs = origin_obj.ncattrs()
@@ -540,7 +452,7 @@
 
     request.is_valid()
 
-    logging.info("Sending harmony request %s", harmony_client.request_as_url(request))
+    logging.info("Sending harmony request %s", unquote(harmony_client.request_as_url(request)))
 
     job1_id = harmony_client.submit(request)
 
