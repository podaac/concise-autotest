--- conflicted
+++ resolved
@@ -41,11 +41,7 @@
         CMR_PASS: ${{ secrets.CMR_PASS }}
         ENV:  ${{ matrix.environment }}
       run: |
-<<<<<<< HEAD
-        poetry run pytest -n 4 verify_collection.py --env ${{ matrix.environment }} --regression --junitxml=$GITHUB_WORKSPACE/test-results/${{ matrix.environment }}_test_report.xml || true
-=======
-        poetry run pytest verify_collection.py --env ${{ matrix.environment }} --regression --junitxml=$GITHUB_WORKSPACE/test-results/${{ matrix.environment }}_test_report.xml || true
->>>>>>> ae7955ca
+        poetry run pytest -n 8 verify_collection.py --env ${{ matrix.environment }} --regression --junitxml=$GITHUB_WORKSPACE/test-results/${{ matrix.environment }}_test_report.xml || true
         poetry run python get_associations.py
 
     - name: Run Create Issues Script
